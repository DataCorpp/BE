--- conflicted
+++ resolved
@@ -9,12 +9,9 @@
 import userRoutes from "./routes/userRoutes";
 import productRoutes from "./routes/productRoutes";
 import foodProductRoutes from "./routes/foodProductRoutes";
-<<<<<<< HEAD
-import path from "path";
-=======
 import projectRoutes from "./routes/projectRoutes";
+import uploadRoutes from "./routes/uploadRoutes";
 import User from "./models/User";
->>>>>>> ccf7be40
 
 // Load environment variables from .env file
 dotenv.config();
@@ -95,9 +92,6 @@
 app.use(express.json());
 app.use(cookieParser()); // Cookie parser for handling cookies
 
-// Serve static files from the public directory (for uploaded images)
-app.use('/Storage', express.static(path.join(process.cwd(), 'public', 'Storage')));
-
 // Debug middleware to log all requests
 app.use((req, res, next) => {
   console.log(`=== REQUEST LOG ===`);
@@ -149,6 +143,9 @@
 app.use("/api/projects", projectRoutes);
 console.log('✓ Project routes mounted at /api/projects');
 
+app.use("/api/upload", uploadRoutes);
+console.log('✓ Upload routes mounted at /api/upload');
+
 console.log('=====================');
 
 // Health check
@@ -192,6 +189,11 @@
         getManufacturers: "GET /api/projects/:id/manufacturers",
         contactManufacturer: "POST /api/projects/:id/contact/:manufacturerId",
         analytics: "GET /api/projects/analytics"
+      },
+      upload: {
+        uploadSingleImage: "POST /api/upload",
+        uploadMultipleImages: "POST /api/upload/multiple (up to 6 images)",
+        getSignedUrl: "GET /api/upload/signed-url"
       }
     },
     authenticationGuide: {
@@ -220,15 +222,16 @@
     console.log(`✅ Server running on port ${PORT}`);
     console.log(`📚 API Documentation: http://localhost:${PORT}/api`);
     console.log(`👥 User API: http://localhost:${PORT}/api/users`);
-    console.log(`  ├── Session Auth: /api/users/login, /api/users/logout`);
-    console.log(`  └── Google OAuth: /api/users/google-login`);
+    // console.log(`  ├── Session Auth: /api/users/login, /api/users/logout`);
+    // console.log(`  └── Google OAuth: /api/users/google-login`);
     console.log(`🛡️  Admin API: http://localhost:${PORT}/api/admin`);
     console.log(`📦 Products API: http://localhost:${PORT}/api/products`);
     console.log(`🍎 Food Products API: http://localhost:${PORT}/api/foodproducts`);
     console.log(`🏭 Projects API: http://localhost:${PORT}/api/projects`);
-    console.log(`  ├── Project CRUD: /api/projects (GET, POST, PUT, DELETE)`);
-    console.log(`  ├── Manufacturer Matching: /api/projects/:id/manufacturers`);
-    console.log(`  └── Analytics: /api/projects/analytics`);
+    console.log(`📤 Upload API: http://localhost:${PORT}/api/upload`);
+    // console.log(`  ├── Project CRUD: /api/projects (GET, POST, PUT, DELETE)`);
+    // console.log(`  ├── Manufacturer Matching: /api/projects/:id/manufacturers`);
+    // console.log(`  └── Analytics: /api/projects/analytics`);
     console.log(`💚 Health Check: http://localhost:${PORT}/health`);
     console.log(`🗄️  Session Storage: MongoDB`);
   });
