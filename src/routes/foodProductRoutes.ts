--- conflicted
+++ resolved
@@ -7,12 +7,8 @@
   deleteFoodProduct,
   getCategories,
   getProductTypes,
-<<<<<<< HEAD
-  getManufacturers
-=======
   getManufacturers,
   getFoodTypes,
->>>>>>> ccf7be40
 } from "../controllers/foodProductController";
 import { protect, manufacturer } from "../middleware/authMiddleware";
 
@@ -29,8 +25,6 @@
 router.get("/manufacturers", getManufacturers);
 router.get("/foodtypes", getFoodTypes);
 
-// Image upload routes have been removed
-
 // Route /api/foodproducts/:id
 router.route("/:id")
   .get(getFoodProductById)
