--- conflicted
+++ resolved
@@ -5,11 +5,6 @@
 
 const connectDB = async (): Promise<void> => {
   try {
-<<<<<<< HEAD
-    const conn = await mongoose.connect(
-      process.env.MONGODB_URI
-    );
-=======
     console.log('=== DATABASE CONNECTION ===');
     console.log('MongoDB URI:', process.env.MONGODB_URI ? 'PROVIDED' : 'MISSING');
     
@@ -36,7 +31,6 @@
     mongoose.connection.on('reconnected', () => {
       console.log('🔄 MongoDB reconnected');
     });
->>>>>>> 34d3f8c3
 
   } catch (error) {
     console.error('❌ MongoDB connection failed:');
