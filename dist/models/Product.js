"use strict";
var __createBinding = (this && this.__createBinding) || (Object.create ? (function(o, m, k, k2) {
    if (k2 === undefined) k2 = k;
    var desc = Object.getOwnPropertyDescriptor(m, k);
    if (!desc || ("get" in desc ? !m.__esModule : desc.writable || desc.configurable)) {
      desc = { enumerable: true, get: function() { return m[k]; } };
    }
    Object.defineProperty(o, k2, desc);
}) : (function(o, m, k, k2) {
    if (k2 === undefined) k2 = k;
    o[k2] = m[k];
}));
var __setModuleDefault = (this && this.__setModuleDefault) || (Object.create ? (function(o, v) {
    Object.defineProperty(o, "default", { enumerable: true, value: v });
}) : function(o, v) {
    o["default"] = v;
});
var __importStar = (this && this.__importStar) || (function () {
    var ownKeys = function(o) {
        ownKeys = Object.getOwnPropertyNames || function (o) {
            var ar = [];
            for (var k in o) if (Object.prototype.hasOwnProperty.call(o, k)) ar[ar.length] = k;
            return ar;
        };
        return ownKeys(o);
    };
    return function (mod) {
        if (mod && mod.__esModule) return mod;
        var result = {};
        if (mod != null) for (var k = ownKeys(mod), i = 0; i < k.length; i++) if (k[i] !== "default") __createBinding(result, mod, k[i]);
        __setModuleDefault(result, mod);
        return result;
    };
})();
var __awaiter = (this && this.__awaiter) || function (thisArg, _arguments, P, generator) {
    function adopt(value) { return value instanceof P ? value : new P(function (resolve) { resolve(value); }); }
    return new (P || (P = Promise))(function (resolve, reject) {
        function fulfilled(value) { try { step(generator.next(value)); } catch (e) { reject(e); } }
        function rejected(value) { try { step(generator["throw"](value)); } catch (e) { reject(e); } }
        function step(result) { result.done ? resolve(result.value) : adopt(result.value).then(fulfilled, rejected); }
        step((generator = generator.apply(thisArg, _arguments || [])).next());
    });
};
Object.defineProperty(exports, "__esModule", { value: true });
const mongoose_1 = __importStar(require("mongoose"));
<<<<<<< HEAD
// Schema cho Inventory
const InventoryItemSchema = new mongoose_1.Schema({
    id: { type: Number, required: true },
    name: { type: String, required: true },
    category: { type: String, required: true },
    status: { type: String, required: true },
    quantity: { type: Number, required: true },
    unit: { type: String, required: true },
    threshold: { type: Number, required: true },
    location: { type: String, required: true },
});
// Schema cơ bản cho Product
=======
// Schema cơ bản cho Product - chỉ chứa fields cốt lõi
>>>>>>> 190c9871
const productSchema = new mongoose_1.Schema({
    user: {
        type: mongoose_1.default.Schema.Types.ObjectId,
        required: true,
        ref: "User",
    },
    name: {
        type: String,
        required: true,
<<<<<<< HEAD
    },
    brand: {
        type: String,
        required: true,
    },
    category: {
        type: String,
        required: true,
    },
    description: {
        type: String,
        required: true,
    },
    price: {
        type: Number,
        required: true,
        default: 0,
    },
    countInStock: {
        type: Number,
        required: true,
        default: 0,
    },
    image: {
        type: String,
        required: true,
    },
    rating: {
        type: Number,
        required: true,
        default: 0,
    },
    numReviews: {
        type: Number,
        required: true,
        default: 0,
=======
    },
    manufacturerName: {
        type: String,
        required: true,
        // Tên nhà sản xuất
>>>>>>> 190c9871
    },
    productType: {
        type: String,
        required: true,
<<<<<<< HEAD
        enum: ['food', 'beverage', 'health', 'other'], // Có thể mở rộng thêm
=======
        enum: ['food', 'beverage', 'health', 'other'],
        // Discriminator để route đến đúng collection
>>>>>>> 190c9871
    },
}, {
    timestamps: true,
    discriminatorKey: 'productType', // Key để phân biệt các loại sản phẩm
});
<<<<<<< HEAD
=======
// Index để tìm kiếm hiệu quả
productSchema.index({ manufacturerName: 1 });
productSchema.index({ productType: 1 });
productSchema.index({ name: 1 });
productSchema.index({ productType: 1, manufacturerName: 1 }); // Compound index
// Static methods để route đến đúng collection dựa trên productType
productSchema.statics.getDetailModel = function (productType) {
    switch (productType) {
        case 'food':
            return mongoose_1.default.model('FoodProduct');
        case 'beverage':
            return mongoose_1.default.model('BeverageProduct'); // Có thể implement sau
        case 'health':
            return mongoose_1.default.model('HealthProduct'); // Có thể implement sau
        default:
            throw new Error(`Unknown product type: ${productType}`);
    }
};
// Instance method để lấy detail product
productSchema.methods.getDetails = function () {
    return __awaiter(this, void 0, void 0, function* () {
        const DetailModel = this.constructor.getDetailModel(this.productType);
        return yield DetailModel.findOne({ productId: this._id }).populate('productId');
    });
};
>>>>>>> 190c9871
const Product = mongoose_1.default.model("Product", productSchema);
exports.default = Product;<|MERGE_RESOLUTION|>--- conflicted
+++ resolved
@@ -32,18 +32,8 @@
         return result;
     };
 })();
-var __awaiter = (this && this.__awaiter) || function (thisArg, _arguments, P, generator) {
-    function adopt(value) { return value instanceof P ? value : new P(function (resolve) { resolve(value); }); }
-    return new (P || (P = Promise))(function (resolve, reject) {
-        function fulfilled(value) { try { step(generator.next(value)); } catch (e) { reject(e); } }
-        function rejected(value) { try { step(generator["throw"](value)); } catch (e) { reject(e); } }
-        function step(result) { result.done ? resolve(result.value) : adopt(result.value).then(fulfilled, rejected); }
-        step((generator = generator.apply(thisArg, _arguments || [])).next());
-    });
-};
 Object.defineProperty(exports, "__esModule", { value: true });
 const mongoose_1 = __importStar(require("mongoose"));
-<<<<<<< HEAD
 // Schema cho Inventory
 const InventoryItemSchema = new mongoose_1.Schema({
     id: { type: Number, required: true },
@@ -55,105 +45,38 @@
     threshold: { type: Number, required: true },
     location: { type: String, required: true },
 });
-// Schema cơ bản cho Product
-=======
-// Schema cơ bản cho Product - chỉ chứa fields cốt lõi
->>>>>>> 190c9871
+// Schema cơ bản cho Product - chỉ lưu thông tin chung
 const productSchema = new mongoose_1.Schema({
-    user: {
-        type: mongoose_1.default.Schema.Types.ObjectId,
-        required: true,
-        ref: "User",
-    },
-    name: {
-        type: String,
-        required: true,
-<<<<<<< HEAD
-    },
-    brand: {
-        type: String,
-        required: true,
-    },
-    category: {
-        type: String,
-        required: true,
-    },
-    description: {
-        type: String,
-        required: true,
-    },
-    price: {
-        type: Number,
-        required: true,
-        default: 0,
-    },
-    countInStock: {
-        type: Number,
-        required: true,
-        default: 0,
-    },
-    image: {
-        type: String,
-        required: true,
-    },
-    rating: {
-        type: Number,
-        required: true,
-        default: 0,
-    },
-    numReviews: {
-        type: Number,
-        required: true,
-        default: 0,
-=======
-    },
     manufacturerName: {
         type: String,
         required: true,
-        // Tên nhà sản xuất
->>>>>>> 190c9871
+        trim: true,
     },
-    productType: {
+    productName: {
         type: String,
         required: true,
-<<<<<<< HEAD
-        enum: ['food', 'beverage', 'health', 'other'], // Có thể mở rộng thêm
-=======
+        trim: true,
+    },
+    type: {
+        type: String,
+        required: true,
         enum: ['food', 'beverage', 'health', 'other'],
-        // Discriminator để route đến đúng collection
->>>>>>> 190c9871
+    },
+    productId: {
+        type: mongoose_1.default.Schema.Types.ObjectId,
+        required: true,
+        // Reference sẽ được set động dựa trên type
     },
 }, {
     timestamps: true,
-    discriminatorKey: 'productType', // Key để phân biệt các loại sản phẩm
 });
-<<<<<<< HEAD
-=======
-// Index để tìm kiếm hiệu quả
+// Index cho tìm kiếm hiệu quả
+productSchema.index({ type: 1 });
 productSchema.index({ manufacturerName: 1 });
-productSchema.index({ productType: 1 });
-productSchema.index({ name: 1 });
-productSchema.index({ productType: 1, manufacturerName: 1 }); // Compound index
-// Static methods để route đến đúng collection dựa trên productType
-productSchema.statics.getDetailModel = function (productType) {
-    switch (productType) {
-        case 'food':
-            return mongoose_1.default.model('FoodProduct');
-        case 'beverage':
-            return mongoose_1.default.model('BeverageProduct'); // Có thể implement sau
-        case 'health':
-            return mongoose_1.default.model('HealthProduct'); // Có thể implement sau
-        default:
-            throw new Error(`Unknown product type: ${productType}`);
-    }
-};
-// Instance method để lấy detail product
-productSchema.methods.getDetails = function () {
-    return __awaiter(this, void 0, void 0, function* () {
-        const DetailModel = this.constructor.getDetailModel(this.productType);
-        return yield DetailModel.findOne({ productId: this._id }).populate('productId');
-    });
-};
->>>>>>> 190c9871
+productSchema.index({ productName: 1 });
+productSchema.index({ productId: 1 });
+// Compound index cho tìm kiếm kết hợp
+productSchema.index({ type: 1, manufacturerName: 1 });
+productSchema.index({ type: 1, productName: 'text', manufacturerName: 'text' });
 const Product = mongoose_1.default.model("Product", productSchema);
 exports.default = Product;