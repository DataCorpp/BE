--- conflicted
+++ resolved
@@ -20,26 +20,20 @@
     return t;
 };
 Object.defineProperty(exports, "__esModule", { value: true });
-<<<<<<< HEAD
-exports.getProductsByType = exports.deleteProduct = exports.updateProduct = exports.createProduct = exports.getProductById = exports.getProducts = void 0;
-const models_1 = require("../models");
-// @desc    Lấy tất cả sản phẩm
-=======
 exports.getProductStats = exports.getManufacturers = exports.getProductTypes = exports.getProductDetails = exports.getProductById = exports.getProducts = void 0;
 const Product_1 = __importDefault(require("../models/Product"));
 // @desc    Lấy tất cả sản phẩm cơ bản với discriminator routing
->>>>>>> 190c9871
 // @route   GET /api/products
 // @access  Public
 const getProducts = (req, res) => __awaiter(void 0, void 0, void 0, function* () {
     try {
-<<<<<<< HEAD
+
         const { productType } = req.query;
         // Nếu có productType, filter theo loại, nếu không thì lấy tất cả
         const filter = productType ? { productType } : {};
         const products = yield models_1.Product.find(filter);
         res.json(products);
-=======
+
         const { search, productType, includeDetails = false, // Flag để include detail models
         page = 1, limit = 10 } = req.query;
         // Build query
@@ -90,7 +84,6 @@
                 supportedTypes: ['food', 'beverage', 'health', 'other']
             }
         });
->>>>>>> 190c9871
     }
     catch (error) {
         if (error instanceof Error) {
@@ -101,17 +94,16 @@
         }
     }
 });
-exports.getProducts = getProducts;
-<<<<<<< HEAD
+exports.getProducts = getProduc
 // @desc    Lấy sản phẩm theo ID
-=======
+
 // @desc    Lấy sản phẩm theo ID với discriminator routing
->>>>>>> 190c9871
+
 // @route   GET /api/products/:id
 // @access  Public
 const getProductById = (req, res) => __awaiter(void 0, void 0, void 0, function* () {
     try {
-<<<<<<< HEAD
+
         const product = yield models_1.Product.findById(req.params.id);
         if (product) {
             res.json(product);
@@ -119,35 +111,6 @@
         else {
             res.status(404).json({ message: "Product not found" });
         }
-    }
-    catch (error) {
-        if (error instanceof Error) {
-            res.status(500).json({ message: error.message });
-        }
-        else {
-            res.status(500).json({ message: "Unknown error occurred" });
-        }
-    }
-});
-exports.getProductById = getProductById;
-// @desc    Tạo sản phẩm mới
-// @route   POST /api/products
-// @access  Private/Manufacturer
-const createProduct = (req, res) => __awaiter(void 0, void 0, void 0, function* () {
-    try {
-        const _a = req.body, { productType = 'other' } = _a, requestData = __rest(_a, ["productType"]);
-        // Chuẩn bị data với user info
-        let productData = Object.assign({ user: req.user._id, rating: 0, numReviews: 0 }, requestData);
-        // Xử lý mapping đặc biệt cho food products
-        if (productType === 'food') {
-            productData = (0, models_1.mapFormDataToFoodProduct)(productData);
-        }
-        // Sử dụng helper function để tạo sản phẩm với loại phù hợp
-        const product = (0, models_1.createProduct)(productType, productData);
-        const createdProduct = yield product.save();
-        res.status(201).json(createdProduct);
-    }
-=======
         const { includeDetails = false } = req.query;
         const product = yield Product_1.default.findById(req.params.id)
             .select('name manufacturerName productType createdAt updatedAt');
@@ -182,11 +145,37 @@
             });
         }
     }
->>>>>>> 190c9871
+    catch (error) {
+        if (error instanceof Error) {
+            res.status(500).json({ message: error.message });
+        }
+        else {
+            res.status(500).json({ message: "Unknown error occurred" });
+        }
+    }
+});
+exports.getProductById = getProductById;
+
+// @desc    Tạo sản phẩm mới
+// @route   POST /api/products
+// @access  Private/Manufacturer
+const createProduct = (req, res) => __awaiter(void 0, void 0, void 0, function* () {
+    try {
+        const _a = req.body, { productType = 'other' } = _a, requestData = __rest(_a, ["productType"]);
+        // Chuẩn bị data với user info
+        let productData = Object.assign({ user: req.user._id, rating: 0, numReviews: 0 }, requestData);
+        // Xử lý mapping đặc biệt cho food products
+        if (productType === 'food') {
+            productData = (0, models_1.mapFormDataToFoodProduct)(productData);
+        }
+        // Sử dụng helper function để tạo sản phẩm với loại phù hợp
+        const product = (0, models_1.createProduct)(productType, productData);
+        const createdProduct = yield product.save();
+        res.status(201).json(createdProduct);
+    }
     catch (error) {
         console.error('Error creating product:', error);
         if (error instanceof Error) {
-<<<<<<< HEAD
             res.status(400).json({
                 message: error.message,
                 details: error.name === 'ValidationError' ? error.message : undefined
@@ -223,15 +212,55 @@
         else {
             res.status(404).json({ message: "Product not found" });
         }
-=======
-            res.status(500).json({ message: error.message });
-        }
-        else {
-            res.status(500).json({ message: "Unknown error occurred" });
-        }
-    }
-});
-exports.getProductById = getProductById;
+    }
+    catch (error) {
+        console.error('Error updating product:', error);
+        if (error instanceof Error) {
+            res.status(400).json({
+                message: error.message,
+                details: error.name === 'ValidationError' ? error.message : undefined
+            });
+        }
+        else {
+            res.status(400).json({ message: "Unknown error occurred" });
+        }
+    }
+});
+exports.updateProduct = updateProduct;
+// @desc    Xóa sản phẩm
+// @route   DELETE /api/products/:id
+// @access  Private/Manufacturer
+const deleteProduct = (req, res) => __awaiter(void 0, void 0, void 0, function* () {
+    try {
+        const product = yield models_1.Product.findById(req.params.id);
+        if (product) {
+            yield product.deleteOne();
+            res.json({ message: "Product removed" });
+        }
+        else {
+            res.status(404).json({ message: "Product not found" });
+        }
+    }
+    catch (error) {
+        if (error instanceof Error) {
+            res.status(400).json({ message: error.message });
+        }
+        else {
+            res.status(400).json({ message: "Unknown error occurred" });
+        }
+    }
+});
+exports.deleteProduct = deleteProduct;
+// @desc    Lấy sản phẩm theo loại
+// @route   GET /api/products/type/:productType
+// @access  Public
+const getProductsByType = (req, res) => __awaiter(void 0, void 0, void 0, function* () {
+    try {
+        const { productType } = req.params;
+        const Model = (0, models_1.getProductModel)(productType);
+        const products = yield Model.find({ productType });
+        res.json(products);
+
 // @desc    Route đến detail collection dựa trên discriminator
 // @route   GET /api/products/:id/details
 // @access  Public
@@ -266,33 +295,9 @@
                 supportedTypes: ['food', 'beverage', 'health']
             });
         }
->>>>>>> 190c9871
-    }
-    catch (error) {
-        console.error('Error updating product:', error);
-        if (error instanceof Error) {
-<<<<<<< HEAD
-            res.status(400).json({
-                message: error.message,
-                details: error.name === 'ValidationError' ? error.message : undefined
-            });
-        }
-        else {
-            res.status(400).json({ message: "Unknown error occurred" });
-        }
-    }
-});
-exports.updateProduct = updateProduct;
-// @desc    Xóa sản phẩm
-// @route   DELETE /api/products/:id
-// @access  Private/Manufacturer
-const deleteProduct = (req, res) => __awaiter(void 0, void 0, void 0, function* () {
-    try {
-        const product = yield models_1.Product.findById(req.params.id);
-        if (product) {
-            yield product.deleteOne();
-            res.json({ message: "Product removed" });
-=======
+    }
+    catch (error) {
+        if (error instanceof Error) {
             res.status(500).json({ message: error.message });
         }
         else {
@@ -300,6 +305,9 @@
         }
     }
 });
+
+exports.getProductsByType = getProductsByType;
+
 exports.getProductDetails = getProductDetails;
 // @desc    Lấy unique product types (discriminators)
 // @route   GET /api/products/types
@@ -347,14 +355,11 @@
     catch (error) {
         if (error instanceof Error) {
             res.status(500).json({ success: false, message: error.message });
->>>>>>> 190c9871
-        }
-        else {
-            res.status(404).json({ message: "Product not found" });
-        }
-    }
-<<<<<<< HEAD
-=======
+        }
+        else {
+            res.status(500).json({ success: false, message: "Unknown error occurred" });
+        }
+    }
 });
 exports.getProductTypes = getProductTypes;
 // @desc    Lấy unique manufacturers với discriminator grouping
@@ -396,28 +401,15 @@
             discriminator: productType || 'all'
         });
     }
->>>>>>> 190c9871
-    catch (error) {
-        if (error instanceof Error) {
-            res.status(400).json({ message: error.message });
-        }
-        else {
-            res.status(400).json({ message: "Unknown error occurred" });
-        }
-    }
-});
-<<<<<<< HEAD
-exports.deleteProduct = deleteProduct;
-// @desc    Lấy sản phẩm theo loại
-// @route   GET /api/products/type/:productType
-// @access  Public
-const getProductsByType = (req, res) => __awaiter(void 0, void 0, void 0, function* () {
-    try {
-        const { productType } = req.params;
-        const Model = (0, models_1.getProductModel)(productType);
-        const products = yield Model.find({ productType });
-        res.json(products);
-=======
+    catch (error) {
+        if (error instanceof Error) {
+            res.status(500).json({ success: false, message: error.message });
+        }
+        else {
+            res.status(500).json({ success: false, message: "Unknown error occurred" });
+        }
+    }
+});
 exports.getManufacturers = getManufacturers;
 // @desc    Lấy product statistics với discriminator breakdown
 // @route   GET /api/products/stats
@@ -474,19 +466,14 @@
                 }
             }
         });
->>>>>>> 190c9871
-    }
-    catch (error) {
-        if (error instanceof Error) {
-            res.status(500).json({ message: error.message });
-        }
-        else {
-            res.status(500).json({ message: "Unknown error occurred" });
-        }
-    }
-});
-<<<<<<< HEAD
-exports.getProductsByType = getProductsByType;
-=======
-exports.getProductStats = getProductStats;
->>>>>>> 190c9871
+    }
+    catch (error) {
+        if (error instanceof Error) {
+            res.status(500).json({ success: false, message: error.message });
+        }
+        else {
+            res.status(500).json({ success: false, message: "Unknown error occurred" });
+        }
+    }
+});
+exports.getProductStats = getProductStats;